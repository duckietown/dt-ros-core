# TEMPLATED
version: "2.1"
workflows:
  version: "2"
  build:
    jobs:
    - build-docs-ente-staging: &staging
        context: pip-staging
        filters:
          branches:
            only: /ente-staging.*/
    - unit-tests-from-parent-ente-staging: *staging
    - build-docs-ente-production: &production
        context: production
        filters:
          branches:
            ignore: /ente-staging.*/
    - unit-tests-from-parent-ente-production: *production

jobs:
  build-docs: &build-docs
    docker:
<<<<<<< HEAD
    - image: ${DOCKER_REGISTRY}/duckietown/aido-submission-ci-test:ente-amd64
=======
    - image: ${DOCKER_REGISTRY}/duckietown/aido-submission-ci-test:daffy
>>>>>>> 1cda1d52
      auth:
        username: $DOCKER_USERNAME
        password: $DOCKER_PASSWORD
    steps:
    - setup_remote_docker
    - checkout

    - run:
        name: Set dts version
        command: |
          pip install -U pip 
          pip install -U duckietown-shell
          dts --set-version "$DTS_VERSION" exit

    - run:
        name: Python stats
        command: |
          mkdir -p build-stats
          env | sort | tee  build-stats/env.txt
          pip list   | sort | tee  build-stats/pip-list.txt
          pip freeze | sort | tee  build-stats/pip-freeze.txt
    - store_artifacts:
        path: build-stats
        destination: build-stats

    - run:
        name: Pull the image
        command: |
          dts devel pull --tag ente

    - run:
        name: Build the docs
        command: |
          dts devel docs build --tag ente -f


    - store_artifacts:
        path: html
        destination: html
    - run:
        name: Create a .tgz of  the folder `html` into html/package.tgz
        command: |
          # XXX: this a workaround for bugs in devel docs
          rm -f html/package.tgz
          tar -czf package.tgz -C html .
          mv package.tgz html/package.tgz
          tar tfz html/package.tgz
    - store_artifacts:
        path: html/package.tgz
        destination: out/package.tgz

  unit-tests-from-parent: &unit-tests
    resource_class: large
    docker:
<<<<<<< HEAD
    - image: ${DOCKER_REGISTRY}/duckietown/dt-ros-commons:ente-amd64
=======
    - image: ${DOCKER_REGISTRY}/duckietown/dt-ros-commons:daffy
>>>>>>> 1cda1d52

    environment:
      DUCKIETOWN_DATA: /data
      DUCKIETOWN_ROOT: /

    steps:

    - checkout
    - run:
        name: Install dts
        command: |
          python3 -m pip install -U pip
          python3 -m pip check
          python3 -m pip install --no-cache-dir  -U duckietown-shell
          python3 -m pip check
          dts --set-version "$DTS_VERSION" exit
    - run:
        name: deps
        command: |
          python3 -m  pip install -r dependencies-py3.txt
    - run:
        name: apt
        command: |
          dt-apt-install dependencies-apt.txt
    - run:
        name: deps
        command: |
          ls -la /code/catkin_ws/src
          ln -s  `pwd` /code/catkin_ws/src/dt-core
          ls -la /code/catkin_ws/src
          . /opt/ros/noetic/setup.sh && catkin build --workspace ${CATKIN_WS_DIR}/
          python3 -m pip install duckietown-utils-ente
    - run:
        name: run tests
        command: |
          mkdir /data
          mkdir /data/config

          echo 'config echo 1' > ~/.compmake.rc

          . /opt/ros/noetic/setup.sh && . ${CATKIN_WS_DIR}/devel/setup.bash && make test-circle

          find . -name '*pickle' -delete
          find . -name 'compmake' -print | xargs rm -rf

    - store_artifacts:
        path: out
        destination: out
  unit-tests-from-parent-ente-staging: *unit-tests
  unit-tests-from-parent-ente-production: *unit-tests
  build-docs-ente-production: *build-docs
  build-docs-ente-staging: *build-docs<|MERGE_RESOLUTION|>--- conflicted
+++ resolved
@@ -20,11 +20,7 @@
 jobs:
   build-docs: &build-docs
     docker:
-<<<<<<< HEAD
-    - image: ${DOCKER_REGISTRY}/duckietown/aido-submission-ci-test:ente-amd64
-=======
-    - image: ${DOCKER_REGISTRY}/duckietown/aido-submission-ci-test:daffy
->>>>>>> 1cda1d52
+    - image: ${DOCKER_REGISTRY}/duckietown/aido-submission-ci-test:ente
       auth:
         username: $DOCKER_USERNAME
         password: $DOCKER_PASSWORD
@@ -79,11 +75,7 @@
   unit-tests-from-parent: &unit-tests
     resource_class: large
     docker:
-<<<<<<< HEAD
-    - image: ${DOCKER_REGISTRY}/duckietown/dt-ros-commons:ente-amd64
-=======
-    - image: ${DOCKER_REGISTRY}/duckietown/dt-ros-commons:daffy
->>>>>>> 1cda1d52
+    - image: ${DOCKER_REGISTRY}/duckietown/dt-ros-commons:ente
 
     environment:
       DUCKIETOWN_DATA: /data
