--- conflicted
+++ resolved
@@ -80,9 +80,6 @@
             if i == 0:
                 measurement_likelihood = self.generate_measurement_likelihood(segments, range_arr[i], range_arr[i + 2])    
             else:
-<<<<<<< HEAD
-                self.belief = self.belief/np.sum(self.belief)
-=======
                 measurement_likelihood = self.generate_measurement_likelihood(segments, range_arr[i], range_arr[i + 1])
             if measurement_likelihood is not None:
                 self.beliefArray[i] = np.multiply(self.beliefArray[i],measurement_likelihood)
@@ -90,7 +87,6 @@
                     self.beliefArray[i] = measurement_likelihood
                 else:
                     self.beliefArray[i] = self.beliefArray[i]/np.sum(self.beliefArray[i])
->>>>>>> 52eb9a4e
         return measurement_likelihood
 
     def generate_measurement_likelihood(self, segments, range_min, range_max):
@@ -121,12 +117,6 @@
         return measurement_likelihood
         
     def getEstimate(self):
-<<<<<<< HEAD
-        maxids = np.unravel_index(self.belief.argmax(),self.belief.shape)
-        # add 0.5 because we want the center of the cell
-        d_max = self.d_min + (maxids[0]+0.5)*self.delta_d
-        phi_max = self.phi_min + (maxids[1]+0.5)*self.delta_phi
-=======
         d_max = np.zeros(self.num_belief)
         phi_max = np.zeros(self.num_belief)
         for i in range(self.num_belief):
@@ -134,7 +124,6 @@
             # add 0.5 because we want the center of the cell 
             d_max[i] = self.d_min + (maxids[0]+0.5)*self.delta_d
             phi_max[i] = self.phi_min + (maxids[1]+0.5)*self.delta_phi
->>>>>>> 52eb9a4e
         return [d_max,phi_max]
 
     def getMax(self):
