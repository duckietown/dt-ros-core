--- conflicted
+++ resolved
@@ -43,10 +43,5 @@
       - line_detector_node
       - lane_filter_node
       - ground_projection_node
-<<<<<<< HEAD
       - lane_controller_node
-    lights: "RED"
-=======
-    lights: "CAR_DRIVING"
-
->>>>>>> cc437e83
+    lights: "CAR_DRIVING"