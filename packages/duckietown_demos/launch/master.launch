--- conflicted
+++ resolved
@@ -68,30 +68,6 @@
     <!-- end switch args -->
 
 
-<<<<<<< HEAD
-    <!-- Start Camera -->
-    <group if="$(arg camera)">
-
-        <group if="$(arg /camera/raw)">
-            <!-- not LF, IN -->
-            <!-- Image Decoding -->
-            <remap from="decoder_node/compressed_image" to="camera_node/image/compressed"/>
-            <remap from="decoder_node/image/raw" to="camera_node/image/raw"/>
-            <include file="$(find image_processing)/launch/image_decoding.launch">
-                <arg name="veh" value="$(arg veh)"/>
-                <arg name="param_file_name" value="$(arg param_file_name)"/>
-            </include>
-
-            <group if="$(arg /camera/raw/rect)">
-                <!-- Image Rectification -->
-                <remap from="image_raw" to="camera_node/image/raw"/>
-                <remap from="camera_info" to="camera_node/camera_info"/>
-                <remap from="image_rect_color" to="camera_node/image/rect" />
-                <include file="$(find image_processing)/launch/image_rectification.launch">
-                    <arg name="veh" value="$(arg veh)"/>
-                </include>
-            </group>
-=======
 <!-- Camera decoded or rectified -->
     <group if="$(arg /camera/raw)">
         <!-- Image Decoding -->
@@ -110,7 +86,6 @@
             <include file="$(find image_processing)/launch/image_rectification.launch">
                 <arg name="veh" value="$(arg veh)"/>
             </include>
->>>>>>> 029e517a
         </group>
     </group>
     <!-- End Camera -->
