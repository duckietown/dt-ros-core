--- conflicted
+++ resolved
@@ -1,26 +1,10 @@
 #!/usr/bin/env python3
-import json
 
 # USES THE NEW WHEEL ENCODERS DATA
 
-import json
-import os
 import numpy as np
-
 import rospy
 from cv_bridge import CvBridge
-from duckietown.dtros import DTROS, NodeType, TopicType
-<<<<<<< HEAD
-from duckietown_msgs.msg import FSMState, LanePose, SegmentList, Twist2DStamped
-from duckietown_msgs.msg import Segment as SegmentMsg
-from sensor_msgs.msg import Image, CompressedImage
-=======
-from duckietown_msgs.msg import FSMState, LanePose, SegmentList, Twist2DStamped, BoolStamped, WheelEncoderStamped, EpisodeStart
-from lane_filter import LaneFilterHistogram
-from sensor_msgs.msg import Image
->>>>>>> 3c22bac7
-from std_msgs.msg import String
-
 from dt_state_estimation.lane_filter import (
     LaneFilterHistogram,
     # ILaneFilter,
@@ -30,11 +14,10 @@
     SegmentPoint,
     SegmentColor,
 )
-from dt_state_estimation.lane_filter.rendering import (
-    # plot_belief,
-    plot_d_phi,  # new rendering
-)
-from typing import List
+from duckietown.dtros import DTROS, NodeType, TopicType
+from duckietown_msgs.msg import LanePose, SegmentList, WheelEncoderStamped, EpisodeStart
+from duckietown_msgs.msg import Segment as SegmentMsg
+from sensor_msgs.msg import Image
 
 
 class LaneFilterNode(DTROS):
@@ -59,30 +42,21 @@
 
     Publishers:
         ~lane_pose (:obj:`LanePose`): The computed lane pose estimate
-<<<<<<< HEAD
         ~debug/belief_img/compressed (:obj:`CompressedImage`): A debug image that shows the filter's internal state
         ~seglist_filtered (:obj:``SegmentList): a debug topic to send the filtered list of segments that
         are considered as valid
 
-=======
-        ~belief_img (:obj:`Image`): A debug image that shows the filter's internal state
->>>>>>> 3c22bac7
     """
 
     filter: LaneFilterHistogram
     bridge: CvBridge
 
     def __init__(self, node_name):
-<<<<<<< HEAD
-        super(LaneFilterNode, self).__init__(node_name=node_name, node_type=NodeType.PERCEPTION,
-                                             fsm_controlled=True)
-=======
         super(LaneFilterNode, self).__init__(
             node_name=node_name,
             node_type=NodeType.PERCEPTION,
             fsm_controlled=True
         )
->>>>>>> 3c22bac7
 
         self._filter = rospy.get_param("~lane_filter_histogram_configuration", None)
         self._debug = rospy.get_param("~debug", False)
@@ -135,15 +109,24 @@
             "~lane_pose", LanePose, queue_size=1, dt_topic_type=TopicType.PERCEPTION
         )
 
+        # NEW DEBUG RENDERING: to be enabled, also replaces the one below
+        # self.pub_belief_img = rospy.Publisher(
+        #     "~debug/belief_img/compressed", CompressedImage, queue_size=1, dt_topic_type=TopicType.DEBUG
+        # )
+
         self.pub_belief_img = rospy.Publisher(
-            "~debug/belief_img/compressed", CompressedImage, queue_size=1, dt_topic_type=TopicType.DEBUG
+            # TODO: this should be a CompressedImage instead
+            "~belief_img", Image, queue_size=1, dt_topic_type=TopicType.DEBUG
         )
 
 
         # Set up a timer for prediction (if we got encoder data) since that data can come very quickly
         rospy.Timer(rospy.Duration(1 / self._predict_freq), self.cbPredict)
 
-<<<<<<< HEAD
+    def cbEpisodeStart(self, msg):
+        rospy.loginfo("Lane Filter Resetting")
+        self.filter.initialize()
+
     @staticmethod
     def _seg_msg_to_custom_type(msg: SegmentMsg):
         color: SegmentColor = SegmentColor.WHITE
@@ -162,14 +145,6 @@
             ],
         )
 
-    def cbTemporaryChangeParams(self, msg):
-        """Callback that changes temporarily the filter's parameters.
-=======
-    def cbEpisodeStart(self, msg):
-        rospy.loginfo("Lane Filter Resetting")
-        self.filter.initialize()
->>>>>>> 3c22bac7
-
     def cbProcessLeftEncoder(self, left_encoder_msg):
         if not self.filter.initialized:
             self.filter.encoder_resolution = left_encoder_msg.resolution
@@ -205,72 +180,32 @@
         """
         self.last_update_stamp = segment_list_msg.header.stamp
 
-<<<<<<< HEAD
-        # Step 1: predict
-        current_time = rospy.get_time()
-        if self.currentVelocity:
-            dt = current_time - self.t_last_update
-            self.filter.predict(delta_t=dt, v=self.currentVelocity.v, w=self.currentVelocity.omega)
-=======
         self.filter.update(segment_list_msg.segments)
->>>>>>> 3c22bac7
 
         self.publishEstimate(segment_list_msg.header.stamp)
 
-<<<<<<< HEAD
-        segs: List[Segment] = []
-        s_msg: SegmentMsg
-        for s_msg in segment_list_msg.segments:
-            segs.append(self._seg_msg_to_custom_type(s_msg))
-
-        # Step 2: update
-        self.filter.update(segs)
-
-        # Step 3: build messages and publish things
-        d_max, phi_max = self.filter.get_estimate()
-        # self.logdebug(f"estimation: {d_max}, {phi_max}")
-=======
     def publishEstimate(self, timestamp):
 
         [d_max, phi_max] = self.filter.getEstimate()
->>>>>>> 3c22bac7
 
         # Getting the highest belief value from the belief matrix
-        max_val = self.filter.get_max()
+        max_val = self.filter.getMax()
         # Comparing it to a minimum belief threshold to make sure we are certain enough of our estimate
         in_lane = max_val > self.filter.min_max
 
         # build lane pose message to send
-<<<<<<< HEAD
-        lane_pose = LanePose()
-        lane_pose.header.stamp = segment_list_msg.header.stamp
-        lane_pose.d = d_max
-        lane_pose.phi = phi_max
-        lane_pose.in_lane = in_lane
-=======
         lanePose = LanePose()
         lanePose.header.stamp = timestamp
         lanePose.d = d_max
         lanePose.phi = phi_max
         lanePose.in_lane = in_lane
->>>>>>> 3c22bac7
         # XXX: is it always NORMAL?
-        lane_pose.status = lane_pose.NORMAL
-
-<<<<<<< HEAD
-        self.pub_lane_pose.publish(lane_pose)
-
-        # # old rendering
-        # debug_img_msg = self.bridge.cv2_to_compressed_imgmsg(plot_belief(filter=self.filter))
-        if self.pub_belief_img.get_num_connections() > 0:
-            debug_img_msg = self.bridge.cv2_to_compressed_imgmsg(plot_d_phi(d=d_max, phi=phi_max))
-            debug_img_msg.header = segment_list_msg.header
-            self.pub_belief_img.publish(debug_img_msg)
-=======
+        lanePose.status = lanePose.NORMAL
+
         self.pub_lane_pose.publish(lanePose)
         if self._debug:
             self.debugOutput()
-    
+
     #def debugOutput(self, segment_list_msg, d_max, phi_max, timestamp_before_processing):
     def debugOutput(self):
         """Creates and publishes debug messages
@@ -309,9 +244,15 @@
             belief_img = self.bridge.cv2_to_imgmsg(
                 np.array(255 * self.filter.belief).astype("uint8"), "mono8"
             )
-            #belief_img.header.stamp = segment_list_msg.header.stamp # FIXME: REPLACE WITH ENCODER TIMESTAMPS MAYBE 
+            #belief_img.header.stamp = segment_list_msg.header.stamp # FIXME: REPLACE WITH ENCODER TIMESTAMPS MAYBE
             self.pub_belief_img.publish(belief_img)
->>>>>>> 3c22bac7
+
+
+            # NEW RENDERING: to be enabled
+            # if self.pub_belief_img.get_num_connections() > 0:
+            #     debug_img_msg = self.bridge.cv2_to_compressed_imgmsg(plot_d_phi(d=d_max, phi=phi_max))
+            #     debug_img_msg.header = segment_list_msg.header
+            #     self.pub_belief_img.publish(debug_img_msg)
 
             #FIXME: USE THE Visualization of the lane filter
             #self.filter.get_plot_phi_d()
