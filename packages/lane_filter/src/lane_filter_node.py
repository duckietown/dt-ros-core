--- conflicted
+++ resolved
@@ -1,9 +1,5 @@
-#!/usr/bin/env python3
-<<<<<<< HEAD
-=======
 #!/usr/bin/env python3
 import json
->>>>>>> 2b1e7c6b
 
 # USES THE NEW WHEEL ENCODERS DATA
 
